--- conflicted
+++ resolved
@@ -82,11 +82,7 @@
     [CmdletBinding(SupportsShouldProcess = $true)]
     param ([parameter(ValueFromPipeline, Mandatory = $true)]
         [Alias("ServerInstance", "SqlServer")]
-<<<<<<< HEAD
-        [DbaInstanceParameter]$SqlInstace,
-=======
-        [DbaInstanceParameter[]]$SqlInstance,
->>>>>>> 9a267722
+        [DbaInstanceParameter]$SqlInstance,
         [PSCredential]$Credential,
         [PSCredential]$SqlCredential,
         [String[]]$BackupPath,
@@ -233,18 +229,11 @@
                 Invoke-ManagedComputerCommand -ComputerName $ServerName -Credential $credential -ScriptBlock $Scriptblock -ArgumentList $ServerName, $DisplayName
             }
         }
-<<<<<<< HEAD
     }
 
 
     process {
         $FunctionName = (Get-PSCallstack)[0].Command
-=======
-	}
-	
-	end {
-        
->>>>>>> 9a267722
         $RestoreResult = @()
 		$ServerName = $SqlInstance.ComputerName
 		$InstanceName = $SqlInstance.InstanceName
